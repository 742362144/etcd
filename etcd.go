--- conflicted
+++ resolved
@@ -234,17 +234,10 @@
 
 }
 
-<<<<<<< HEAD
-func usage() {
-	fatal("usage: raftd [PATH]")
-}
+
 
 func createTransporter(st int) transporter {
 	t := transporter{}
-=======
-func createTranHandler(st int) transHandler {
-	t := transHandler{}
->>>>>>> 64ddbe5e
 
 	switch st {
 	case HTTP:
