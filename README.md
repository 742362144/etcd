# etcd
README version 0.1.0

[![Build Status](https://travis-ci.org/coreos/etcd.png)](https://travis-ci.org/coreos/etcd)

A highly-available key value store for shared configuration and service discovery. etcd is inspired by zookeeper and doozer, with a focus on:

* Simple: curl'able user facing API (HTTP+JSON)
* Secure: optional SSL client cert authentication
* Fast: benchmarked 1000s of writes/s per instance
* Reliable: Properly distributed using Raft

Etcd is written in Go and uses the [raft][raft] consensus algorithm to manage a highly-available replicated log.

See [etcdctl][etcdctl] for a simple command line client. Or feel free to just use curl, as in the examples below.

[raft]: https://github.com/coreos/go-raft
[etcdctl]: http://coreos.com/docs/etcdctl/

## Getting Started

### Getting etcd

The latest release is available as a binary at [Github][github-release].

[github-release]: https://github.com/coreos/etcd/releases/

### Building

You can build etcd from source:

```sh
git clone https://github.com/coreos/etcd
cd etcd
./build
```

This will generate a binary in the base directory called `./etcd`.

_NOTE_: you need go 1.1+. Please check your installation with

```
go version
```

### Running a single node

These examples will use a single node cluster to show you the basics of the etcd REST API. Lets start etcd:

```sh
./etcd -d node0 -n node0
```

This will bring up an etcd node listening on port 4001 for client communication and on port 7001 for server-to-server communication.
The `-d node0` argument tells etcd to write node configuration, logs and snapshots to the `./node0/` directory.
The `-n node0` tells the rest of the cluster that this node is named node0.

## Usage

### Setting the value to a key

Let’s set the first key-value pair to the node. In this case the key is `/message` and the value is `Hello world`.

```sh
curl -L http://127.0.0.1:4001/v1/keys/message -d value="Hello world"
```

```json
{"action":"SET","key":"/message","value":"Hello world","newKey":true,"index":3}
```

This response contains five fields. We will introduce three more fields as we try more commands.

1. The action of the request; we set the value via a POST request, thus the action is `SET`.

2. The key of the request; we set `/message` to `Hello world!`, so the key field is `/message`.
Notice we use a file system like structure to represent the key-value pairs. So each key starts with `/`.

3. The current value of the key; we set the value to`Hello world`.

4. If we set a new key; `/message` did not exist before, so this is a new key.

5. Index is the unique internal log index of the set request. Requests that change the log index include `SET`, `DELETE` and `TESTANDSET`. The `GET`, `LIST` and `WATCH` commands do not change state in the store and so they do not change the index. You may notice that in this example the index is 3, although it is the first request you sent to the server. This is because there are internal commands that also change the state like adding and syncing servers.

### Get the value of a key

Get the value that we just set in `/message` by issuing a GET:

```sh
curl -L http://127.0.0.1:4001/v1/keys/message
```

```json
{"action":"GET","key":"/message","value":"Hello world","index":3}
```
### Change the value of a key

Change the value of `/message` from `Hello world` to `Hello etcd` with another POST to the key:

```sh
curl -L http://127.0.0.1:4001/v1/keys/message -d value="Hello etcd"
```

```json
{"action":"SET","key":"/message","prevValue":"Hello world","value":"Hello etcd","index":4}
```

Notice that the `prevValue` is set to `Hello world`.

### Delete a key

Remove the `/message` key with a DELETE:

```sh
curl -L http://127.0.0.1:4001/v1/keys/message -X DELETE
```

```json
{"action":"DELETE","key":"/message","prevValue":"Hello etcd","index":5}
```

### Using key TTL

Keys in etcd can be set to expire after a specified number of seconds. That is done by setting a TTL (time to live) on the key when you POST:

```sh
curl -L http://127.0.0.1:4001/v1/keys/foo -d value=bar -d ttl=5
```

```json
{"action":"SET","key":"/foo","value":"bar","newKey":true,"expiration":"2013-07-11T20:31:12.156146039-07:00","ttl":4,"index":6}
```

Note the last two new fields in response:

1. The expiration is the time that this key will expire and be deleted.

2. The ttl is the time to live of the key.

Now you can try to get the key by sending:

```sh
curl -L http://127.0.0.1:4001/v1/keys/foo
```

If the TTL has expired, the key will be deleted, and you will be returned a 100.

```json
{"errorCode":100,"message":"Key Not Found","cause":"/foo"}
```

### Watching a prefix

We can watch a path prefix and get notifications if any key change under that prefix.

In one terminal, we send a watch request:

```sh
curl -L http://127.0.0.1:4001/v1/watch/foo
```

Now, we are watching at the path prefix `/foo` and wait for any changes under this path.

In another terminal, we set a key `/foo/foo` to `barbar` to see what will happen:

```sh
curl -L http://127.0.0.1:4001/v1/keys/foo/foo -d value=barbar
```

The first terminal should get the notification and return with the same response as the set request.

```json
{"action":"SET","key":"/foo/foo","value":"barbar","newKey":true,"index":7}
```

However, the watch command can do more than this. Using the the index we can watch for commands that has happened in the past. This is useful for ensuring you don't miss events between watch commands.

Let's try to watch for the set command of index 6 again:

```sh
curl -L http://127.0.0.1:4001/v1/watch/foo -d index=7
```

The watch command returns immediately with the same response as previous.

### Atomic Test and Set

Etcd can be used as a centralized coordination service in a cluster and `TestAndSet` is the most basic operation to build distributed lock service. This command will set the value only if the client provided `prevValue` is equal the current key value.

Here is a simple example. Let's create a key-value pair first: `testAndSet=one`.

```sh
curl -L http://127.0.0.1:4001/v1/keys/testAndSet -d value=one
```

Let's try an invaild `TestAndSet` command.
We can give another parameter prevValue to set command to make it a TestAndSet command.

```sh
curl -L http://127.0.0.1:4001/v1/keys/testAndSet -d prevValue=two -d value=three
```

This will try to test if the previous of the key is two, it is change it to three.

```json
{"errorCode":101,"message":"The given PrevValue is not equal to the value of the key","cause":"TestAndSet: one!=two"}
```

which means `testAndSet` failed.

Let us try a vaild one.

```sh
curl -L http://127.0.0.1:4001/v1/keys/testAndSet -d prevValue=one -d value=two
```

The response should be

```json
{"action":"SET","key":"/testAndSet","prevValue":"one","value":"two","index":10}
```

We successfully changed the value from “one” to “two”, since we give the correct previous value.

### Listing a directory

Last we provide a simple List command to list all the keys under a prefix path.

Let us create some keys first.

We already have `/foo/foo=barbar`

We create another one `/foo/foo_dir/foo=barbarbar`

```sh
curl -L http://127.0.0.1:4001/v1/keys/foo/foo_dir/bar -d value=barbarbar
```

Now list the keys under `/foo`

```sh
curl -L http://127.0.0.1:4001/v1/keys/foo/
```

We should see the response as an array of items

```json
[{"action":"GET","key":"/foo/foo","value":"barbar","index":10},{"action":"GET","key":"/foo/foo_dir","dir":true,"index":10}]
```

which meas `foo=barbar` is a key-value pair under `/foo` and `foo_dir` is a directory.

## Advanced Usage

### Transport security with HTTPS

Etcd supports SSL/TLS and client cert authentication for clients to server, as well as server to server communication

First, you need to have a CA cert `clientCA.crt` and signed key pair `client.crt`, `client.key`. This site has a good reference for how to generate self-signed key pairs:
http://www.g-loaded.eu/2005/11/10/be-your-own-ca/

For testing you can use the certificates in the `fixtures/ca` directory.

Next, lets configure etcd to use this keypair:

```sh
./etcd -n node0 -d node0 -clientCert=./fixtures/ca/server.crt -clientKey=./fixtures/ca/server.key.insecure -f
```

`-f` forces new node configuration if existing configuration is found (WARNING: data loss!)
`-clientCert` and `-clientKey` are the key and cert for transport layer security between client and server

You can now test the configuration using https:

```sh
<<<<<<< HEAD
curl --cacert fixtures/ca/ca.crt https://127.0.0.1:4001/v1/keys/foo -d
value=bar -v
=======
curl --cacert fixtures/ca/ca.crt https://127.0.0.1:4001/v1/keys/foo -d value=bar -v
>>>>>>> 43f808fa
```

You should be able to see the handshake succeed.

```
...
SSLv3, TLS handshake, Finished (20):
...
```

And also the response from the etcd server.

```json
{"action":"SET","key":"/foo","value":"bar","newKey":true,"index":3}
```

### Authentication with HTTPS client certificates

We can also do authentication using CA certs. The clients will provide their cert to the server and the server will check whether the cert is signed by the CA and decide whether to serve the request.

```sh
./etcd -n node0 -d node0 -clientCAFile=./fixtures/ca/ca.crt -clientCert=./fixtures/ca/server.crt -clientKey=./fixtures/ca/server.key.insecure -f
```

```-clientCAFile``` is the path to the CA cert.

Try the same request to this server:

```sh
curl --cacert fixtures/ca/ca.crt https://127.0.0.1:4001/v1/keys/foo -d value=bar -v
```

The request should be rejected by the server.

```
...
routines:SSL3_READ_BYTES:sslv3 alert bad certificate
...
```

We need to give the CA signed cert to the server.

```sh
curl -L https://127.0.0.1:4001/v1/keys/foo -d value=bar -v --key myclient.key --cert myclient.crt -cacert clientCA.crt
```

You should able to see
```
...
SSLv3, TLS handshake, CERT verify (15):
...
TLS handshake, Finished (20)
```

And also the response from the server:

```json
{"action":"SET","key":"/foo","value":"bar","newKey":true,"index":3}
```

## Clustering

### Example cluster of three machines

Let's explore the use of etcd clustering. We use go-raft as the underlying distributed protocol which provides consistency and persistence of the data across all of the etcd instances.

Let start by creating 3 new etcd instances.

We use -s to specify server port and -c to specify client port and -d to specify the directory to store the log and info of the node in the cluster

```sh
./etcd -s 127.0.0.1:7001 -c 127.0.0.1:4001 -d nodes/node1 -n node1
```

**Note:** If you want to run etcd on external IP address and still have access locally you need to add `-cl 0.0.0.0` so that it will listen on both external and localhost addresses.
A similar argument `-sl` is used to setup the listening address for the server port.

Let the join two more nodes to this cluster using the -C argument:

```sh
./etcd -c 127.0.0.1:4002 -s 127.0.0.1:7002 -C 127.0.0.1:7001 -d nodes/node2 -n node2
./etcd -c 127.0.0.1:4003 -s 127.0.0.1:7003 -C 127.0.0.1:7001 -d nodes/node3 -n node3
```

Get the machines in the cluster:

```sh
curl -L http://127.0.0.1:4001/v1/machines
```

We should see there are three nodes in the cluster

```
http://127.0.0.1:4001, http://127.0.0.1:4002, http://127.0.0.1:4003
```

The machine list is also available via this API:

```sh
curl -L http://127.0.0.1:4001/v1/keys/_etcd/machines
```

```json
[{"action":"GET","key":"/_etcd/machines/node1","value":"raft=http://127.0.0.1:7001&etcd=http://127.0.0.1:4001","index":4},{"action":"GET","key":"/_etcd/machines/node2","value":"raft=http://127.0.0.1:7002&etcd=http://127.0.0.1:4002","index":4},{"action":"GET","key":"/_etcd/machines/node3","value":"raft=http://127.0.0.1:7003&etcd=http://127.0.0.1:4003","index":4}]
```

The key of the machine is based on the ```commit index``` when it was added. The value of the machine is ```hostname```, ```raft port``` and ```client port```.

Also try to get the current leader in the cluster

```
curl -L http://127.0.0.1:4001/v1/leader
```
The first server we set up should be the leader, if it has not dead during these commands.

```
http://127.0.0.1:7001
```

Now we can do normal SET and GET operations on keys as we explored earlier.

```sh
curl -L http://127.0.0.1:4001/v1/keys/foo -d value=bar
```

```json
{"action":"SET","key":"/foo","value":"bar","newKey":true,"index":5}
```

### Killing Nodes in the Cluster

Let's kill the leader of the cluster and get the value from the other machine:

```sh
curl -L http://127.0.0.1:4002/v1/keys/foo
```

A new leader should have been elected.

```
curl -L http://127.0.0.1:4001/v1/leader
```

```
http://127.0.0.1:7002
```

or

```
http://127.0.0.1:7003
```

You should be able to see this:

```json
{"action":"GET","key":"/foo","value":"bar","index":5}
```

It succeeded!

### Testing Persistence

OK. Next let us kill all the nodes to test persistence. And restart all the nodes use the same command as before.

Your request for the `foo` key will return the correct value:

```sh
curl -L http://127.0.0.1:4002/v1/keys/foo
```

```json
{"action":"GET","key":"/foo","value":"bar","index":5}
```

### Using HTTPS between servers

In the previous example we showed how to use SSL client certs for client to server communication. Etcd can also do internal server to server communication using SSL client certs. To do this just change the ```-client*``` flags to ```-server*```.

If you are using SSL for server to server communication, you must use it on all instances of etcd.

## Libraries and Tools

**Tools**

- [etcdctl](https://github.com/coreos/etcdctl) - A command line client for etcd

**Go libraries**

- [go-etcd](https://github.com/coreos/go-etcd)

**Node libraries**

- [stianeikeland/node-etcd](https://github.com/stianeikeland/node-etcd)

**Ruby libraries**

- [iconara/etcd-rb](https://github.com/iconara/etcd-rb)
- [jpfuentes2/etcd-ruby](https://github.com/jpfuentes2/etcd-ruby)
- [ranjib/etcd-ruby](https://github.com/ranjib/etcd-ruby)

**Chef Cookbook**

- [spheromak/etcd-cookbook](https://github.com/spheromak/etcd-cookbook)

**Projects using etcd**

- [calavera/active-proxy](https://github.com/calavera/active-proxy) - HTTP Proxy configured with etcd
- [gleicon/goreman](https://github.com/gleicon/goreman/tree/etcd) - Branch of the Go Foreman clone with etcd support
- [garethr/hiera-etcd](https://github.com/garethr/hiera-etcd) - Puppet hiera backend using etcd
- [mattn/etcd-vim](https://github.com/mattn/etcd-vim) - SET and GET keys from inside vim
- [mattn/etcdenv](https://github.com/mattn/etcdenv) - "env" shebang with etcd integration

## Project Details

### Versioning

etcd uses [semantic versioning][semver].
When we release v1.0.0 of etcd we will promise not to break the "v1" REST API.
New minor versions may add additional features to the API however.

You can get the version of etcd by requesting the root path of etcd:

```sh
curl -L http://127.0.0.1:4001
```

During the v0 series of releases we may break the API as we fix bugs and get feedback.

[semver]: http://semver.org/

### License

etcd is under the Apache 2.0 license. See the [LICENSE][license] file for details.

[license]: https://github.com/coreos/etcd/blob/master/LICENSE<|MERGE_RESOLUTION|>--- conflicted
+++ resolved
@@ -273,12 +273,7 @@
 You can now test the configuration using https:
 
 ```sh
-<<<<<<< HEAD
-curl --cacert fixtures/ca/ca.crt https://127.0.0.1:4001/v1/keys/foo -d
-value=bar -v
-=======
 curl --cacert fixtures/ca/ca.crt https://127.0.0.1:4001/v1/keys/foo -d value=bar -v
->>>>>>> 43f808fa
 ```
 
 You should be able to see the handshake succeed.
